import datetime
import logging
import math
import pickle
import re
from collections import Counter, OrderedDict, defaultdict

import pyro
import pyro.distributions as dist
import torch
from pyro import poutine
from pyro.infer import MCMC, NUTS, SVI, Predictive, Trace_ELBO
from pyro.infer.autoguide import AutoStructured, init_to_feasible
from pyro.infer.reparam import StructuredReparam
from pyro.optim import ClippedAdam

import pyrocov.geo
from pyrocov import pangolin

logger = logging.getLogger(__name__)

# Reasonable values might be week (7), fortnight (14), or month (28)
TIMESTEP = 14
START_DATE = "2019-12-01"

# The following countries had at least one subregion with at least 5000 samples
# as of 2021-04-05, and will be finely partitioned into subregions. Remaining
# countries will be coarsely aggregated to country level.
FINE_COUNTRIES = {
    "United Kingdom",
    "Denmark",
    "Australia",
    "USA",
    "Canada",
    "Germany",
    "Sweden",
}


def load_gisaid_data(
    *,
    max_feature_order=0,
    device="cpu",
    include={},
    exclude={},
):
    logger.info("Loading data")
    include = {k: re.compile(v) for k, v in include.items()}
    exclude = {k: re.compile(v) for k, v in exclude.items()}
    with open("results/gisaid.columns.pkl", "rb") as f:
        columns = pickle.load(f)
    logger.info("Training on {} rows with columns:".format(len(columns["day"])))
    logger.info(", ".join(columns.keys()))

    # Filter features into numbers of mutations.
    aa_features = torch.load("results/nextclade.features.pt")
    mutations = aa_features["mutations"]
    features = aa_features["features"].to(
        device=device, dtype=torch.get_default_dtype()
    )
    keep = [m.count(",") <= max_feature_order for m in mutations]
    mutations = [m for k, m in zip(keep, mutations) if k]
    features = features[:, keep]
    feature_order = torch.tensor([m.count(",") for m in mutations])
    logger.info("Loaded {} feature matrix".format(features.shape))

    # Aggregate regions.
    lineages = list(map(pangolin.compress, columns["lineage"]))
    lineage_id_inv = list(map(pangolin.compress, aa_features["lineages"]))
    lineage_id = {k: i for i, k in enumerate(lineage_id_inv)}
    sparse_data = Counter()
    location_id = OrderedDict()
    for virus_name, day, location, lineage in zip(
        columns["virus_name"], columns["day"], columns["location"], lineages
    ):
        row = {"virus_name": virus_name, "location": location}
        if lineage not in lineage_id:
            logger.warning(f"WARNING skipping unsampled lineage {lineage}")
            continue
        if not all(v.search(row[k]) for k, v in include.items()):
            continue
        if any(v.search(row[k]) for k, v in exclude.items()):
            continue
        parts = location.split("/")
        if len(parts) < 2:
            continue
        parts = [p.strip() for p in parts[:3]]
        if parts[1] not in FINE_COUNTRIES:
            parts = parts[:2]
        location = " / ".join(parts)
        p = location_id.setdefault(location, len(location_id))
        s = lineage_id[lineage]
        t = day // TIMESTEP
        sparse_data[t, p, s] += 1

    T = 1 + max(columns["day"]) // TIMESTEP
    P = len(location_id)
    S = len(lineage_id)
    weekly_strains = torch.zeros(T, P, S)
    for (t, p, s), n in sparse_data.items():
        weekly_strains[t, p, s] = n
    logger.info(f"Keeping {int(weekly_strains.sum())}/{len(lineages)} rows")

    # Filter regions.
    num_times_observed = (weekly_strains > 0).max(2).values.sum(0)
    ok_regions = (num_times_observed >= 2).nonzero(as_tuple=True)[0]
    ok_region_set = set(ok_regions.tolist())
    logger.info(f"Keeping {len(ok_regions)}/{weekly_strains.size(1)} regions")
    weekly_strains = weekly_strains.index_select(1, ok_regions)
    locations = [k for k, v in location_id.items() if v in ok_region_set]
    location_id = OrderedDict(zip(locations, range(len(locations))))

    # Construct region-local time scales centered around observations.
    num_obs = weekly_strains.sum(-1)
    local_time = torch.arange(float(len(num_obs))) * TIMESTEP / 365.25  # in years
    local_time = local_time[:, None]
    local_time = local_time - (local_time * num_obs).sum(0) / num_obs.sum(0)

    return {
        "location_id": location_id,
        "mutations": mutations,
        "weekly_strains": weekly_strains,
        "features": features,
        "feature_order": feature_order,
        "feature_order_max": feature_order.max().item(),
        "lineage_id": lineage_id,
        "lineage_id_inv": lineage_id_inv,
        "local_time": local_time,
    }


def load_jhu_data(gisaid_data):
    # Load raw JHU case count data.
    us_cases_df = pyrocov.geo.read_csv("time_series_covid19_confirmed_US.csv")
    global_cases_df = pyrocov.geo.read_csv("time_series_covid19_confirmed_global.csv")
    daily_cases = torch.cat(
        [
            pyrocov.geo.pd_to_torch(us_cases_df, columns=slice(11, None)),
            pyrocov.geo.pd_to_torch(global_cases_df, columns=slice(4, None)),
        ]
    ).T
    logger.info(
        "Loaded {} x {} daily case data, totaling {}".format(
            *daily_cases.shape, daily_cases.sum().item()
        )
    )

    # Convert JHU locations to GISAID locations.
    locations = list(gisaid_data["location_id"])
    matrix = pyrocov.geo.gisaid_to_jhu_location(locations, us_cases_df, global_cases_df)
    assert matrix.shape == (len(locations), daily_cases.shape[-1])
    daily_cases = daily_cases @ matrix.T
    daily_cases[1:] -= daily_cases[:-1].clone()  # cumulative -> density
    daily_cases.clamp_(min=0)
    assert daily_cases.shape[1] == len(gisaid_data["location_id"])

    # Convert daily counts to TIMESTEP counts (e.g. weekly).
    start_date = datetime.datetime.strptime(START_DATE, "%Y-%m-%d")
    jhu_start_date = pyrocov.geo.parse_date(us_cases_df.columns[11])
    assert start_date < jhu_start_date
    dt = (jhu_start_date - start_date).days
    T = len(gisaid_data["weekly_strains"])
    weekly_cases = daily_cases.new_zeros(T, len(locations))
    for w in range(TIMESTEP):
        t0 = (w + dt) // TIMESTEP
        source = daily_cases[w::TIMESTEP]
        destin = weekly_cases[t0 : t0 + len(source)]
        destin[:] += source[: len(destin)]
    assert weekly_cases.sum() > 0

    return {
        "daily_cases": daily_cases.clamp(min=0),
        "weekly_cases": weekly_cases.clamp(min=0),
    }


def model(dataset):
    local_time = dataset["local_time"]
    weekly_strains = dataset["weekly_strains"]
    features = dataset["features"]
    feature_order = dataset["feature_order"]
    feature_order_max = dataset["feature_order_max"]
    assert weekly_strains.shape[-1] == features.shape[0]
    assert local_time.shape == weekly_strains.shape[:2]
    assert feature_order.size(0) == features.size(-1)
    T, P, S = weekly_strains.shape
    S, F = features.shape
    time_plate = pyro.plate("time", T, dim=-2)
    place_plate = pyro.plate("place", P, dim=-1)

    # Assume relative growth rate depends on mutation features but not time or place.
    feature_scale = pyro.sample(
        "feature_scale",
        dist.LogNormal(0, 1).expand([feature_order_max + 1]).to_event(1),
    )
    rate_coef = pyro.sample(
        "rate_coef", dist.SoftLaplace(0, feature_scale[feature_order]).to_event(1)
    )
    rate = pyro.deterministic("rate", rate_coef @ features.T, event_dim=1)

    # Assume places differ only in their initial infection count.
    with place_plate:
        init = pyro.sample("init", dist.SoftLaplace(0, 10).expand([S]).to_event(1))

    # Finally observe overdispersed counts.
    strain_probs = (init + rate * local_time[:, :, None]).softmax(-1)
    concentration = pyro.sample("concentration", dist.LogNormal(2, 4))
    with time_plate, place_plate:
        pyro.sample(
            "obs",
            dist.DirichletMultinomial(
                total_count=weekly_strains.sum(-1).max(),
                concentration=concentration * strain_probs,
                is_sparse=True,  # uses a faster algorithm
            ),
            obs=weekly_strains,
        )


def init_loc_fn(site):
    name = site["name"]
    shape = site["fn"].shape()
    if name == "feature_scale":
        return torch.ones(shape)
    if name == "concentration":
        return torch.full(shape, 10.0)
    if name in ("rate_coef", "init"):
        return torch.zeros(shape)
    raise ValueError(site["name"])


class SparseLinear(torch.nn.Module):
    """
    Factorized linear funcction representing dependency of init on rate_coef.
    """

    def __init__(self, P, S, F):
        super().__init__()
        self.weight_s = torch.nn.Parameter(torch.zeros(S, F))
        self.weight_p = torch.nn.Parameter(torch.zeros(P, 1, F))
        assert self.weight_p.requires_grad

    def forward(self, delta):
        return (self.weight_s @ delta + self.weight_p @ delta).reshape(-1)


# This requires https://github.com/pyro-ppl/pyro/pull/2812
class Guide(AutoStructured):
    def __init__(self, dataset, guide_type="mvn_dependent"):
        self.guide_type = guide_type
        conditionals = {}
        dependencies = defaultdict(dict)
        if guide_type == "map":
            conditionals["feature_scale"] = "delta"
            conditionals["concentration"] = "delta"
            conditionals["rate_coef"] = "delta"
            conditionals["init"] = "delta"
        elif guide_type.startswith("normal_delta"):
            conditionals["feature_scale"] = "normal"
            conditionals["concentration"] = "normal"
            conditionals["rate_coef"] = "normal"
            conditionals["init"] = "delta"
        elif guide_type.startswith("normal"):
            conditionals["feature_scale"] = "normal"
            conditionals["concentration"] = "normal"
            conditionals["rate_coef"] = "normal"
            conditionals["init"] = "normal"
        elif guide_type.startswith("mvn_delta"):
            conditionals["feature_scale"] = "normal"
            conditionals["concentration"] = "normal"
            conditionals["rate_coef"] = "mvn"
            conditionals["init"] = "delta"
        elif guide_type.startswith("mvn_normal"):
            conditionals["feature_scale"] = "normal"
            conditionals["concentration"] = "normal"
            conditionals["rate_coef"] = "mvn"
            conditionals["init"] = "normal"
        else:
            raise ValueError(f"Unsupported guide type: {guide_type}")

        if guide_type.endswith("_dependent"):
            T, P, S = dataset["weekly_strains"].shape
            S, F = dataset["features"].shape
            sparse_linear = SparseLinear(P, S, F)
            dependencies["feature_scale"]["concentration"] = "linear"
            dependencies["rate_coef"]["concentration"] = "linear"
            dependencies["rate_coef"]["feature_scale"] = "linear"
            dependencies["init"]["concentration"] = "linear"
            dependencies["init"]["feature_scale"] = "linear"
            dependencies["init"]["rate_coef"] = sparse_linear

        super().__init__(
            model,
            conditionals=conditionals,
            dependencies=dependencies,
            init_loc_fn=init_loc_fn,
        )

    @torch.no_grad()
    def stats(self, dataset):
        result = {
            "median": self.median(dataset),
            "mean": {"rate_coef": self.locs.rate_coef.detach()},
        }
        if self.guide_type == "normal":
            result["std"] = {"rate_coef": self.scales.rate_coef.detach()}
        elif "mvn" in self.guide_type:
            scale = self.scales.rate_coef.detach()
            scale_tril = self.scale_trils.rate_coef.detach()
            scale_tril = scale[:, None] * scale_tril
            result["cov"] = {"rate_coef": scale_tril @ scale_tril.T}
            scale_tril = dataset["features"] @ scale_tril
            result["cov"]["rate"] = scale_tril @ scale_tril.T
            result["var"] = {k: v.diag() for k, v in result["cov"].items()}
            result["std"] = {k: v.sqrt() for k, v in result["var"].items()}
        return result


def fit_svi(
    dataset,
    guide_type,
    learning_rate=0.01,
    learning_rate_decay=0.01,
    num_steps=3001,
    log_every=50,
    seed=20210319,
):
    logger.info(f"Fitting {guide_type} guide via SVI")
    pyro.set_rng_seed(seed)
    pyro.clear_param_store()
    param_store = pyro.get_param_store()

    # Initialize guide so we can count parameters.
    guide = Guide(dataset, guide_type)
    guide(dataset)
    num_params = sum(p.unconstrained().numel() for p in param_store.values())
    logger.info(f"Training guide with {num_params} parameters:")

    def optim_config(module_name, param_name):
        config = {"lr": learning_rate, "lrd": learning_rate_decay ** (1 / num_steps)}
        for suffix in ["weight_s", "weight_p", "scale_tril"]:
            if param_name.endswith(suffix):
                config["lr"] *= 0.05
        return config

    optim = ClippedAdam(optim_config)
    elbo = Trace_ELBO(max_plate_nesting=2)
    svi = SVI(model, guide, optim, elbo)
    losses = []
    num_obs = dataset["weekly_strains"].count_nonzero()
    for step in range(num_steps):
        loss = svi.step(dataset)
        assert not math.isnan(loss)
        losses.append(loss)
        if step % log_every == 0:
            median = guide.median()
            concentration = median["concentration"].item()
            feature_scale = median["feature_scale"].tolist()
            feature_scale = "[{}]".format(", ".join(f"{f:0.3g}" for f in feature_scale))
            logger.info(
                f"step {step: >4d} loss = {loss / num_obs:0.6g}\t"
                f"conc. = {concentration:0.3g}\t"
                f"f.scale = {feature_scale}"
            )

    result = guide.stats(dataset)
    result["losses"] = losses
    result["params"] = {k: v.detach().clone() for k, v in param_store.items()}
    result["guide"] = guide.float()
    return result


def fit_mcmc(
    dataset,
    guide=None,
    num_warmup=1000,
    num_samples=1000,
    log_every=50,
    seed=20210319,
):
    pyro.set_rng_seed(seed)

    # Configure a kernel.
<<<<<<< HEAD
    if model_type == "naive":
        partial_model = model
        expected_params = {"feature_scale", "concentration", "rate_coef", "init"}
    elif model_type == "conditioned":
        partial_model = poutine.condition(
            model,
            data={
                "feature_scale": svi_params["feature_scale_loc"],
                "concentration": svi_params["concentration_loc"],
            },
        )
        expected_params = {"rate_coef", "init"}
    elif model_type == "dependent":
        partial_model = DeterministicMessenger(svi_params)(model)
        expected_params = {"rate_coef_centered"}
    elif model_type == "preconditioned":
        partial_model = PreconditionMessenger(svi_params)(model)
        expected_params = {"rate_coef_centered", "init_centered"}
    else:
        raise ValueError(model_type)
    init_values = {
        "feature_scale": svi_params["feature_scale_loc"],
        "concentration": svi_params["concentration_loc"],
        "init": svi_params["init_loc"],
        "rate_coef": svi_params["rate_coef_loc"],
        "init_decentered": torch.zeros_like(svi_params["init_loc"]),
        "rate_coef_decentered": torch.zeros_like(svi_params["rate_coef_loc"]),
    }
    num_params = sum(init_values[p].numel() for p in expected_params)
=======
    model_ = model if guide is None else StructuredReparam(guide).reparam(model)
    with torch.no_grad(), pyro.validation_enabled(False):
        num_params = sum(
            site["value"].numel()
            for site in poutine.trace(model_).get_trace(dataset).iter_stochastic_nodes()
        )
>>>>>>> d9af3500
    logger.info(f"Fitting via MCMC over {num_params} parameters")
    kernel = NUTS(
        model_,
        init_strategy=init_to_feasible,
        max_plate_nesting=2,
        jit_compile=True,
        ignore_jit_warnings=True,
    )

    # Run MCMC.
    num_obs = dataset["weekly_strains"].count_nonzero()
    losses = []

    def hook_fn(kernel, params, stage, i):
        loss = float(kernel._potential_energy_last)
        if log_every and len(losses) % log_every == 0:
            logger.info(f"loss = {loss / num_obs:0.6g}")
        losses.append(loss)

    mcmc = MCMC(
        kernel,
        warmup_steps=num_warmup,
        num_samples=num_samples,
        hook_fn=hook_fn,
    )
    mcmc.run(dataset)
    predict = Predictive(
        model_,
        mcmc.get_samples(),
        return_sites=["feature_scale", "concentration", "rate_coef", "rate", "init"],
    )
    samples = predict(dataset)

    result = {}
    result["losses"] = losses
    result["diagnostics"] = mcmc.diagnostics()
    result["median"] = median = guide.median()
    for k, v in samples.items():
        median[k] = v.median(0).values.squeeze()
    result["mean"] = {k: v.mean(0).squeeze() for k, v in samples.items()}
    result["std"] = {k: v.std(0).squeeze() for k, v in samples.items()}
    # Save only a subset of samples, since data can be large.
    result["samples"] = {k: samples[k].squeeze() for k in ["rate_coef", "rate"]}
    return result<|MERGE_RESOLUTION|>--- conflicted
+++ resolved
@@ -381,44 +381,12 @@
     pyro.set_rng_seed(seed)
 
     # Configure a kernel.
-<<<<<<< HEAD
-    if model_type == "naive":
-        partial_model = model
-        expected_params = {"feature_scale", "concentration", "rate_coef", "init"}
-    elif model_type == "conditioned":
-        partial_model = poutine.condition(
-            model,
-            data={
-                "feature_scale": svi_params["feature_scale_loc"],
-                "concentration": svi_params["concentration_loc"],
-            },
-        )
-        expected_params = {"rate_coef", "init"}
-    elif model_type == "dependent":
-        partial_model = DeterministicMessenger(svi_params)(model)
-        expected_params = {"rate_coef_centered"}
-    elif model_type == "preconditioned":
-        partial_model = PreconditionMessenger(svi_params)(model)
-        expected_params = {"rate_coef_centered", "init_centered"}
-    else:
-        raise ValueError(model_type)
-    init_values = {
-        "feature_scale": svi_params["feature_scale_loc"],
-        "concentration": svi_params["concentration_loc"],
-        "init": svi_params["init_loc"],
-        "rate_coef": svi_params["rate_coef_loc"],
-        "init_decentered": torch.zeros_like(svi_params["init_loc"]),
-        "rate_coef_decentered": torch.zeros_like(svi_params["rate_coef_loc"]),
-    }
-    num_params = sum(init_values[p].numel() for p in expected_params)
-=======
     model_ = model if guide is None else StructuredReparam(guide).reparam(model)
     with torch.no_grad(), pyro.validation_enabled(False):
         num_params = sum(
             site["value"].numel()
             for site in poutine.trace(model_).get_trace(dataset).iter_stochastic_nodes()
         )
->>>>>>> d9af3500
     logger.info(f"Fitting via MCMC over {num_params} parameters")
     kernel = NUTS(
         model_,
